/*
 * Copyright 2019-2022 u-blox
 *
 * Licensed under the Apache License, Version 2.0 (the "License");
 * you may not use this file except in compliance with the License.
 * You may obtain a copy of the License at
 *
 * http://www.apache.org/licenses/LICENSE-2.0
 *
 * Unless required by applicable law or agreed to in writing, software
 * distributed under the License is distributed on an "AS IS" BASIS,
 * WITHOUT WARRANTIES OR CONDITIONS OF ANY KIND, either express or implied.
 * See the License for the specific language governing permissions and
 * limitations under the License.
 */

/* Only #includes of u_* and the C standard library are allowed here,
 * no platform stuff and no OS stuff.  Anything required from
 * the platform/OS must be brought in through u_port* to maintain
 * portability.
 */

/** @file
 * @brief Implementation of the "general" API for cellular.
 */

#ifdef U_CFG_OVERRIDE
# include "u_cfg_override.h" // For a customer's configuration override
#endif

#include "stdlib.h"    // malloc() and free()
#include "stddef.h"    // NULL, size_t etc.
#include "stdint.h"    // int32_t etc.
#include "stdbool.h"
#include "string.h"    // memset()

#include "u_cfg_sw.h"

#include "u_error_common.h"

#include "u_port_debug.h"
#include "u_port_os.h"
#include "u_port_gpio.h"

#include "u_at_client.h"
#include "u_device_shared.h"

#include "u_cell_module_type.h"
#include "u_cell_file.h"
#include "u_cell.h"         // Order is
#include "u_cell_net.h"     // important here
#include "u_cell_private.h" // don't change it

/* ----------------------------------------------------------------
 * COMPILE-TIME MACROS
 * -------------------------------------------------------------- */

/* ----------------------------------------------------------------
 * TYPES
 * -------------------------------------------------------------- */

/* ----------------------------------------------------------------
 * STATIC VARIABLES
 * -------------------------------------------------------------- */

/* ----------------------------------------------------------------
 * STATIC FUNCTIONS
 * -------------------------------------------------------------- */

// Find a cellular instance in the list by AT handle.
// gUCellPrivateMutex should be locked before this is called.
//lint -e{818} suppress "could be declared as pointing to const":
// atHandle is anonymous
static uCellPrivateInstance_t *pGetCellInstanceAtHandle(uAtClientHandle_t atHandle)
{
    uCellPrivateInstance_t *pInstance = gpUCellPrivateInstanceList;

    while ((pInstance != NULL) && (pInstance->atHandle != atHandle)) {
        pInstance = pInstance->pNext;
    }

    return pInstance;
}

// Add a cellular instance to the list.
// gUCellPrivateMutex should be locked before this is called.
// Note: doesn't copy it, just adds it.
static void addCellInstance(uCellPrivateInstance_t *pInstance)
{
    pInstance->pNext = gpUCellPrivateInstanceList;
    gpUCellPrivateInstanceList = pInstance;
}

// Remove a cell instance from the list.
// THIS NOW FREES THE CONTENTS OF THE INSTANCE ALSO; got tired
// of forgetting to do the freeing in both of the places this is
// called from.
// gUCellPrivateMutex should be locked before this is called.
static void removeCellInstance(uCellPrivateInstance_t *pInstance)
{
    uCellPrivateInstance_t *pCurrent;
    uCellPrivateInstance_t *pPrev = NULL;

    pCurrent = gpUCellPrivateInstanceList;
    while (pCurrent != NULL) {
        if (pInstance == pCurrent) {
            if (pPrev != NULL) {
                pPrev->pNext = pCurrent->pNext;
            } else {
                gpUCellPrivateInstanceList = pCurrent->pNext;
            }
            // Tell the AT client to ignore any asynchronous events from now on
            uAtClientIgnoreAsync(pInstance->atHandle);
            // Free the wake-up callback
            uAtClientSetWakeUpHandler(pInstance->atHandle, NULL, NULL, 0);
            // Free any scan results
            uCellPrivateScanFree(&(pInstance->pScanResults));
            // Free any chip to chip security context
            uCellPrivateC2cRemoveContext(pInstance);
            // Free any location context and associated URC
            uCellPrivateLocRemoveContext(pInstance);
            // Free any sleep context
            uCellPrivateSleepRemoveContext(pInstance);
            // Free any FOTA context
            free(pInstance->pFotaContext);
            uDeviceDestroyInstance(U_DEVICE_INSTANCE(pInstance->cellHandle));
            free(pInstance);
            pCurrent = NULL;
        } else {
            pPrev = pCurrent;
            pCurrent = pPrev->pNext;
        }
    }

}

/* ----------------------------------------------------------------
 * PUBLIC FUNCTIONS
 * -------------------------------------------------------------- */

// Initialise the cellular driver.
int32_t uCellInit()
{
    int32_t errorCode = (int32_t) U_ERROR_COMMON_SUCCESS;

    if (gUCellPrivateMutex == NULL) {
        // Create the mutex that protects the linked list
        errorCode = uPortMutexCreate(&gUCellPrivateMutex);
    }

    return errorCode;
}

// Shut-down the cellular driver.
void uCellDeinit()
{
    uCellPrivateInstance_t *pInstance;

    if (gUCellPrivateMutex != NULL) {

        U_PORT_MUTEX_LOCK(gUCellPrivateMutex);

        // Remove all cell instances
        while (gpUCellPrivateInstanceList != NULL) {
            pInstance = gpUCellPrivateInstanceList;
            removeCellInstance(pInstance);
<<<<<<< HEAD
            // Tell the AT client to ignore any asynchronous events from now on
            uAtClientIgnoreAsync(pInstance->atHandle);
            // Free the wake-up callback
            uAtClientSetWakeUpHandler(pInstance->atHandle, NULL, NULL, 0);
            // Free any scan results
            uCellPrivateScanFree(&(pInstance->pScanResults));
            // Free any chip to chip security context
            uCellPrivateC2cRemoveContext(pInstance);
            // Free any location context and associated URC
            uCellPrivateLocRemoveContext(pInstance);
            // Free any sleep context
            uCellPrivateSleepRemoveContext(pInstance);
            // Free any FOTA context
            free(pInstance->pFotaContext);
            // Free any HTTP context
            uCellPrivateHttpRemoveContext(pInstance);
            free(pInstance);
=======
>>>>>>> de0ab75e
        }

        // Unlock the mutex so that we can delete it
        U_PORT_MUTEX_UNLOCK(gUCellPrivateMutex);
        uPortMutexDelete(gUCellPrivateMutex);
        gUCellPrivateMutex = NULL;
    }
}

// Add a cellular instance.
int32_t uCellAdd(uCellModuleType_t moduleType,
                 uAtClientHandle_t atHandle,
                 int32_t pinEnablePower, int32_t pinPwrOn,
                 int32_t pinVInt, bool leavePowerAlone,
                 uDeviceHandle_t *pCellHandle)
{
    int32_t handleOrErrorCode = (int32_t) U_ERROR_COMMON_NOT_INITIALISED;
    int32_t platformError = 0;
    uCellPrivateInstance_t *pInstance = NULL;
    uPortGpioConfig_t gpioConfig;
    int32_t enablePowerAtStart;
    int32_t pinEnablePowerOnState = (pinEnablePower & U_CELL_PIN_INVERTED) ?
                                    !U_CELL_ENABLE_POWER_PIN_ON_STATE : U_CELL_ENABLE_POWER_PIN_ON_STATE;
    int32_t pinPwrOnPinToggleToState = (pinPwrOn & U_CELL_PIN_INVERTED) ?
                                       !U_CELL_PWR_ON_PIN_TOGGLE_TO_STATE : U_CELL_PWR_ON_PIN_TOGGLE_TO_STATE;
    int32_t pinVIntOnState = (pinVInt & U_CELL_PIN_INVERTED) ? !U_CELL_VINT_PIN_ON_STATE :
                             U_CELL_VINT_PIN_ON_STATE;
    uPortGpioDriveMode_t pinPwrOnDriveMode;

    pinEnablePower &= ~U_CELL_PIN_INVERTED;
    pinPwrOn &= ~U_CELL_PIN_INVERTED;
    pinVInt &= ~U_CELL_PIN_INVERTED;

#ifdef U_CELL_PWR_ON_PIN_DRIVE_MODE
    // User override
    pinPwrOnDriveMode = U_CELL_PWR_ON_PIN_DRIVE_MODE;
#else
    // The drive mode is normally open drain so that we
    // can pull PWR_ON low and then let it float
    // afterwards since it is pulled-up by the cellular
    // module
    pinPwrOnDriveMode = U_PORT_GPIO_DRIVE_MODE_OPEN_DRAIN;
    if (pinPwrOnPinToggleToState == 1) {
        // If PWR_ON is toggling to 1 then there's an
        // inverter between us and the MCU which only needs
        // normal drive mode.
        pinPwrOnDriveMode = U_PORT_GPIO_DRIVE_MODE_NORMAL;
    }
#endif

    if (gUCellPrivateMutex != NULL) {
        uDeviceInstance_t *pDevInstance;

        handleOrErrorCode = (int32_t) U_ERROR_COMMON_NO_MEMORY;
        pDevInstance = pUDeviceCreateInstance(U_DEVICE_TYPE_CELL);
        if (pDevInstance != NULL) {

            U_PORT_MUTEX_LOCK(gUCellPrivateMutex);

            // Check parameters
            handleOrErrorCode = (int32_t) U_ERROR_COMMON_INVALID_PARAMETER;
            if (((size_t) moduleType < gUCellPrivateModuleListSize) &&
                (atHandle != NULL) &&
                (pGetCellInstanceAtHandle(atHandle) == NULL)) {
                handleOrErrorCode = (int32_t) U_ERROR_COMMON_NO_MEMORY;
                // Allocate memory for the instance
                pInstance = (uCellPrivateInstance_t *) malloc(sizeof(uCellPrivateInstance_t));
                if (pInstance != NULL) {
                    handleOrErrorCode = (int32_t) U_ERROR_COMMON_PLATFORM;
                    // Fill the values in
                    memset(pInstance, 0, sizeof(*pInstance));
                    // Set the pin states so that we can use them elsewhere
                    if (pinEnablePowerOnState != 0) {
                        pInstance->pinStates |= 1 << U_CELL_PRIVATE_ENABLE_POWER_PIN_BIT_ON_STATE;
                    }
                    if (pinPwrOnPinToggleToState != 0) {
                        pInstance->pinStates |= 1 << U_CELL_PRIVATE_PWR_ON_PIN_BIT_TOGGLE_TO_STATE;
                    }
                    if (pinVIntOnState != 0) {
                        pInstance->pinStates |= 1 << U_CELL_PRIVATE_VINT_PIN_BIT_ON_STATE;
                    }
                    pInstance->cellHandle = (uDeviceHandle_t)pDevInstance;
                    pInstance->atHandle = atHandle;
                    pInstance->pinEnablePower = pinEnablePower;
                    pInstance->pinPwrOn = pinPwrOn;
                    pInstance->pinVInt = pinVInt;
                    pInstance->pinDtrPowerSaving = -1;
                    for (size_t x = 0;
                         x < sizeof(pInstance->networkStatus) / sizeof(pInstance->networkStatus[0]);
                         x++) {
                        pInstance->networkStatus[x] = U_CELL_NET_STATUS_UNKNOWN;
                    }
                    uCellPrivateClearRadioParameters(&(pInstance->radioParameters));
                    pInstance->pModule = &(gUCellPrivateModuleList[moduleType]);
                    pInstance->sockNextLocalPort = -1;

                    // Now set up the pins
                    uPortLog("U_CELL: initialising with enable power pin ");
                    if (pinEnablePower >= 0) {
                        uPortLog("%d (0x%02x) (where %d is on), ", pinEnablePower,
                                 pinEnablePower, pinEnablePowerOnState);
                    } else {
                        uPortLog("not connected, ");
                    }
                    uPortLog("PWR_ON pin ", pinPwrOn, pinPwrOn);
                    if (pinPwrOn >= 0) {
                        uPortLog("%d (0x%02x) (and is toggled from %d to %d)",
                                 pinPwrOn, pinPwrOn,
                                 (int32_t) !pinPwrOnPinToggleToState, pinPwrOnPinToggleToState);
                    } else {
                        uPortLog("not connected");
                    }
                    if (leavePowerAlone) {
                        uPortLog(", leaving the level of both those pins alone");
                    }
                    uPortLog(" and VInt pin ");
                    if (pinVInt >= 0) {
                        uPortLog("%d (0x%02x) (and is %d when module is on).\n",
                                 pinVInt, pinVInt, pinVIntOnState);
                    } else {
                        uPortLog("not connected.\n");
                    }
                    // Sort PWR_ON pin if there is one
                    if (pinPwrOn >= 0) {
                        if (!leavePowerAlone) {
                            // Set PWR_ON to its steady state so that we can pull it
                            // the other way
                            platformError = uPortGpioSet(pinPwrOn,
                                                         (int32_t) !pinPwrOnPinToggleToState);
                        }
                        if (platformError == 0) {
                            U_PORT_GPIO_SET_DEFAULT(&gpioConfig);
                            gpioConfig.pin = pinPwrOn;
                            if (pinPwrOnPinToggleToState == 0) {
                                // The u-blox C030-R412M board requires a pull-up here.
                                gpioConfig.pullMode = U_PORT_GPIO_PULL_MODE_PULL_UP;
                            }
                            gpioConfig.driveMode = pinPwrOnDriveMode;
                            gpioConfig.direction = U_PORT_GPIO_DIRECTION_OUTPUT;
                            platformError = uPortGpioConfig(&gpioConfig);
                            if (platformError != 0) {
                                uPortLog("U_CELL: uPortGpioConfig() for PWR_ON pin %d"
                                         " (0x%02x) returned error code %d.\n",
                                         pinPwrOn, pinPwrOn, platformError);
                            }
                        } else {
                            uPortLog("U_CELL: uPortGpioSet() for PWR_ON pin %d (0x%02x)"
                                     " returned error code %d.\n",
                                     pinPwrOn, pinPwrOn, platformError);
                        }
                    }
                    // Sort the enable power pin, if there is one
                    if ((platformError == 0) && (pinEnablePower >= 0)) {
                        U_PORT_GPIO_SET_DEFAULT(&gpioConfig);
                        gpioConfig.pin = pinEnablePower;
                        gpioConfig.pullMode = U_PORT_GPIO_PULL_MODE_NONE;
                        // Input/output so we can read it as well
                        gpioConfig.direction = U_PORT_GPIO_DIRECTION_INPUT_OUTPUT;
                        platformError = uPortGpioConfig(&gpioConfig);
                        if (platformError == 0) {
                            enablePowerAtStart = uPortGpioGet(pinEnablePower);
                            if (!leavePowerAlone) {
                                // Make sure the default is off.
                                enablePowerAtStart = !pinEnablePowerOnState;
                            }
                            platformError = uPortGpioSet(pinEnablePower, enablePowerAtStart);
                            if (platformError != 0) {
                                uPortLog("U_CELL: uPortGpioSet() for enable power pin %d"
                                         " (0x%02x) returned error code %d.\n",
                                         pinEnablePower, pinEnablePower, platformError);
                            }
                        } else {
                            uPortLog("U_CELL: uPortGpioConfig() for enable power pin %d"
                                     " (0x%02x) returned error code %d.\n",
                                     pinEnablePower, pinEnablePower, platformError);
                        }
                    }
                    // Finally, sort the VINT pin if there is one
                    if ((platformError == 0) && (pinVInt >= 0)) {
                        // Set pin that monitors VINT as input
                        U_PORT_GPIO_SET_DEFAULT(&gpioConfig);
                        gpioConfig.pin = pinVInt;
                        gpioConfig.direction = U_PORT_GPIO_DIRECTION_INPUT;
                        platformError = uPortGpioConfig(&gpioConfig);
                        if (platformError != 0) {
                            uPortLog("U_CELL: uPortGpioConfig() for VInt pin %d"
                                     " (0x%02x) returned error code %d.\n",
                                     pinVInt, pinVInt, platformError);
                        }
                    }
                    // With that done, set up the AT client for this module
                    if (platformError == 0) {
                        uAtClientTimeoutSet(atHandle,
                                            pInstance->pModule->atTimeoutSeconds * 1000);
                        uAtClientDelaySet(atHandle,
                                          pInstance->pModule->commandDelayMs);
#ifndef U_CFG_CELL_DISABLE_UART_POWER_SAVING
                        // Here we set the power-saving wake-up handler but note
                        // that this might be _removed_ during the power-on
                        // process if it turns out that the configuration of
                        // flow control lines is such that such power saving
                        // cannot be supported
                        uAtClientSetWakeUpHandler(atHandle, uCellPrivateWakeUpCallback, pInstance,
                                                  (U_CELL_POWER_SAVING_UART_INACTIVITY_TIMEOUT_SECONDS * 1000) -
                                                  U_CELL_POWER_SAVING_UART_WAKEUP_MARGIN_MILLISECONDS);
#endif
                        // ...and finally add it to the list
                        addCellInstance(pInstance);
                        handleOrErrorCode = (int32_t) U_ERROR_COMMON_SUCCESS;
                        *pCellHandle = pInstance->cellHandle;
                    } else {
                        // If we hit a platform error, free memory again
                        free(pInstance);
                    }
                }
            }
            if (handleOrErrorCode != (int32_t) U_ERROR_COMMON_SUCCESS) {
                // Don't forget to deallocate device instance on failure
                uDeviceDestroyInstance(pDevInstance);
            }

            U_PORT_MUTEX_UNLOCK(gUCellPrivateMutex);
        }
    }

    return (int32_t) handleOrErrorCode;
}

// Remove a cellular instance.
void uCellRemove(uDeviceHandle_t cellHandle)
{
    uCellPrivateInstance_t *pInstance;

    if (gUCellPrivateMutex != NULL) {

        U_PORT_MUTEX_LOCK(gUCellPrivateMutex);

        pInstance = pUCellPrivateGetInstance(cellHandle);
        if (pInstance != NULL) {
            removeCellInstance(pInstance);
        }

        U_PORT_MUTEX_UNLOCK(gUCellPrivateMutex);
    }
}

// Get the handle of the AT client.
int32_t uCellAtClientHandleGet(uDeviceHandle_t cellHandle,
                               uAtClientHandle_t *pAtHandle)
{
    int32_t errorCode = (int32_t) U_ERROR_COMMON_NOT_INITIALISED;
    uCellPrivateInstance_t *pInstance;

    if (gUCellPrivateMutex != NULL) {

        U_PORT_MUTEX_LOCK(gUCellPrivateMutex);

        errorCode = (int32_t) U_ERROR_COMMON_INVALID_PARAMETER;
        pInstance = pUCellPrivateGetInstance(cellHandle);
        if ((pInstance != NULL) && (pAtHandle != NULL)) {
            *pAtHandle = pInstance->atHandle;
            errorCode = (int32_t) U_ERROR_COMMON_SUCCESS;
        }

        U_PORT_MUTEX_UNLOCK(gUCellPrivateMutex);
    }

    return errorCode;
}

// End of file<|MERGE_RESOLUTION|>--- conflicted
+++ resolved
@@ -123,6 +123,8 @@
             uCellPrivateSleepRemoveContext(pInstance);
             // Free any FOTA context
             free(pInstance->pFotaContext);
+            // Free any HTTP context
+            uCellPrivateHttpRemoveContext(pInstance);
             uDeviceDestroyInstance(U_DEVICE_INSTANCE(pInstance->cellHandle));
             free(pInstance);
             pCurrent = NULL;
@@ -164,26 +166,6 @@
         while (gpUCellPrivateInstanceList != NULL) {
             pInstance = gpUCellPrivateInstanceList;
             removeCellInstance(pInstance);
-<<<<<<< HEAD
-            // Tell the AT client to ignore any asynchronous events from now on
-            uAtClientIgnoreAsync(pInstance->atHandle);
-            // Free the wake-up callback
-            uAtClientSetWakeUpHandler(pInstance->atHandle, NULL, NULL, 0);
-            // Free any scan results
-            uCellPrivateScanFree(&(pInstance->pScanResults));
-            // Free any chip to chip security context
-            uCellPrivateC2cRemoveContext(pInstance);
-            // Free any location context and associated URC
-            uCellPrivateLocRemoveContext(pInstance);
-            // Free any sleep context
-            uCellPrivateSleepRemoveContext(pInstance);
-            // Free any FOTA context
-            free(pInstance->pFotaContext);
-            // Free any HTTP context
-            uCellPrivateHttpRemoveContext(pInstance);
-            free(pInstance);
-=======
->>>>>>> de0ab75e
         }
 
         // Unlock the mutex so that we can delete it
