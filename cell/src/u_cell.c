--- conflicted
+++ resolved
@@ -363,15 +363,6 @@
                         uAtClientDelaySet(atHandle,
                                           pInstance->pModule->commandDelayMs);
 #ifndef U_CFG_CELL_DISABLE_UART_POWER_SAVING
-<<<<<<< HEAD
-                        // Here we set the power-saving wake-up handler but note
-                        // that this might be _removed_ during the power-on
-                        // process if it turns out that the configuration of
-                        // flow control lines is such that such power saving
-                        // cannot be supported
-                        uAtClientSetWakeUpHandler(atHandle, uCellPrivateWakeUpCallback, pInstance,
-                                                  (U_CELL_POWER_SAVING_UART_INACTIVITY_TIMEOUT_SECONDS * 1000) - 500);
-=======
                     // Here we set the power-saving wake-up handler but note
                     // that this might be _removed_ during the power-on
                     // process if it turns out that the configuration of
@@ -380,7 +371,6 @@
                     uAtClientSetWakeUpHandler(atHandle, uCellPrivateWakeUpCallback, pInstance,
                                               (U_CELL_POWER_SAVING_UART_INACTIVITY_TIMEOUT_SECONDS * 1000) -
                                               U_CELL_POWER_SAVING_UART_WAKEUP_MARGIN_MILLISECONDS);
->>>>>>> 3f4d61ca
 #endif
                         // ...and finally add it to the list
                         addCellInstance(pInstance);
